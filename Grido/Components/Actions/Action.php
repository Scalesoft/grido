<?php

/**
 * This file is part of the Grido (http://grido.bugyik.cz)
 *
 * Copyright (c) 2011 Petr Bugyík (http://petr.bugyik.cz)
 *
 * For the full copyright and license information, please view
 * the file license.md that was distributed with this source code.
 */

namespace Grido\Components\Actions;

use Nette\Utils\Html;

/**
 * Action on one row.
 *
 * @package     Grido
 * @subpackage  Components\Actions
 * @author      Petr Bugyík
 *
 * @property-read Html $element
 * @property-write Html $elementPrototype
 * @property-write callback $customRender
 * @property-write callback $disable
 * @property-write string|callback $confirm
 * @property string $primaryKey
 * @property string $icon
 */
abstract class Action extends \Grido\Components\Component
{
    const ID = 'actions';

<<<<<<< HEAD
    /** @var callback for custom rendering */
    protected $customRender;

    /** @var callback for disabling */
    protected $disable;
=======
    /** @deprecated */
    const TYPE_HREF = 'Grido\Components\Actions\Href',
        TYPE_EVENT = 'Grido\Components\Actions\Event';
>>>>>>> 6a0c03ce

    /** @var Html <a> html tag */
    protected $elementPrototype;

    /** @var callback for custom rendering */
    protected $customRender;

    /** @var string - name of primary key f.e.: link->('Article:edit', array($primaryKey => 1)) */
    protected $primaryKey;

    /** @var callback for disabling */
    protected $disable;

    /** @var string|callback */
    protected $confirm;

    /** @var string */
    protected $icon;

    /**
     * @param \Grido\Grid $grid
     * @param string $name
     * @param string $label
     */
    public function __construct($grid, $name, $label)
    {
        $this->addComponentToGrid($grid, $name);

        $this->type = get_class($this);
        $this->label = $label;
    }

    /**
     * Sets html element.
     * @param Html $elementPrototype
     * @return Action
     */
    public function setElementPrototype(Html $elementPrototype)
    {
        $this->elementPrototype = $elementPrototype;
        return $this;
    }

    /**
     * Sets callback for custom rendering.
     * @param callback
     * @return Action
     */
    public function setCustomRender($callback)
    {
        $this->customRender = $callback;
        return $this;
    }

    /**
     * Sets primary key.
     * @param string $primaryKey
     * @return Action
     */
    public function setPrimaryKey($primaryKey)
    {
        $this->primaryKey = $primaryKey;
        return $this;
    }

    /**
     * Sets callback for disable.
     * Callback should return TRUE if the action is not allowed for current item.
     * @param callback
     * @return Action
     */
    public function setDisable($callback)
    {
        $this->disable = $callback;
        return $this;
    }

    /**
     * Sets client side confirm.
     * @param string|callback $confirm
     * @return Action
     */
    public function setConfirm($confirm)
    {
        $this->confirm = $confirm;
        return $this;
    }

    /**
     * Sets twitter bootstrap icon class.
     * @param string $iconName
     * @return Action
     */
    public function setIcon($iconName)
    {
        $this->icon = $iconName;
        return $this;
    }

    /**********************************************************************************************/

    /**
     * Returns element prototype (<a> html tag).
     * @return Html
     */
    public function getElementPrototype()
    {
        if (!$this->elementPrototype) {
            $this->elementPrototype = Html::el('a')
                ->setClass(array('grid-action-' . $this->getName(), 'btn', 'btn-mini'));
        }

        return $this->elementPrototype;
    }

    /**
     * @internal - Do not call directly.
     * @return string
     */
    public function getPrimaryKey()
    {
        if ($this->primaryKey === NULL) {
            $this->primaryKey = $this->grid->primaryKey;
        }

        return $this->primaryKey;
    }

    /**
     * @param mixed $item
     * @return Html
     * @throws \InvalidArgumentException
     */
    protected function getElement($item)
    {
        $primaryKey = $this->getPrimaryKey();
        $propertyAccessor = $this->grid->propertyAccessor;

        if (!$this->customRender && !$propertyAccessor->hasProperty($item, $primaryKey)) {
            throw new \InvalidArgumentException("Primary key '$primaryKey' not found.");
        }

        $text = $this->translate($this->label);
        $this->icon ? $text = ' ' . $text : $text;

        $element = clone $this->getElementPrototype()
            ->setText($text);

        if ($this->confirm) {
            $element->data['grido-confirm'] = $this->translate(
                is_callable($this->confirm)
                    ? callback($this->confirm)->invokeArgs(array($item))
                    : $this->confirm
            );
        }

        if ($this->icon) {
            $element->insert(0, Html::el('i')->setClass(array("icon-$this->icon")));
        }

        return $element;
    }

    /**
     * @param mixed $item
     * @throws \InvalidArgumentException
     * @return void
     */
    public function render($item)
    {
        if (!$item || ($this->disable && callback($this->disable)->invokeArgs(array($item)))) {
            return;
        }

        $element = $this->getElement($item);

        if ($this->customRender) {
            echo callback($this->customRender)->invokeArgs(array($item, $element));
            return;
        }

        echo $element->render();
    }
}<|MERGE_RESOLUTION|>--- conflicted
+++ resolved
@@ -32,18 +32,6 @@
 {
     const ID = 'actions';
 
-<<<<<<< HEAD
-    /** @var callback for custom rendering */
-    protected $customRender;
-
-    /** @var callback for disabling */
-    protected $disable;
-=======
-    /** @deprecated */
-    const TYPE_HREF = 'Grido\Components\Actions\Href',
-        TYPE_EVENT = 'Grido\Components\Actions\Event';
->>>>>>> 6a0c03ce
-
     /** @var Html <a> html tag */
     protected $elementPrototype;
 
