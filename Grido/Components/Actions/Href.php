--- conflicted
+++ resolved
@@ -74,14 +74,7 @@
             : NULL;
 
         if ($this->customHref) {
-<<<<<<< HEAD
-            $href = callback($this->customHref)->invokeArgs(array($item));
-=======
             $href = callback($this->customHref)->invokeArgs(array($row));
-        } elseif ($this->onClick) { //@deprecated
-            trigger_error('Parameter $onClick is deprecated in "href" type; use type "event" instead.', E_USER_DEPRECATED);
-            $href = $this->link('click!', $primaryValue);
->>>>>>> 5cb0dc98
         } elseif ($primaryValue) {
             $href = $this->presenter->link($this->getDestination(), $this->getArguments($row));
         }
