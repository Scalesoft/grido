--- conflicted
+++ resolved
@@ -67,21 +67,14 @@
     public function getElement($row)
     {
         $element = parent::getElement($row);
-
         $href = '';
-        $primaryKey = $this->getPrimaryKey();
-        $primaryValue = $this->propertyAccessor->getProperty($row, $primaryKey);
 
         if ($this->customHref) {
             $href = callback($this->customHref)->invokeArgs(array($row));
-<<<<<<< HEAD
-        } elseif ($primaryValue) {
-=======
-        } elseif ($this->onClick) { //@deprecated
-            trigger_error('Parameter $onClick is deprecated in "href" type; use type "event" instead.', E_USER_DEPRECATED);
-            $href = $this->link('click!', $primaryValue);
         } else {
->>>>>>> 290ef862
+            $primaryKey = $this->getPrimaryKey();
+            $primaryValue = $this->propertyAccessor->getProperty($row, $primaryKey);
+
             $this->arguments[$primaryKey] = $primaryValue;
             $href = $this->presenter->link($this->getDestination(), $this->arguments);
         }
