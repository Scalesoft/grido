<?php

/**
 * This file is part of the Grido (http://grido.bugyik.cz)
 *
 * Copyright (c) 2011 Petr Bugyík (http://petr.bugyik.cz)
 *
 * For the full copyright and license information, please view
 * the file LICENSE.md that was distributed with this source code.
 */

namespace Grido\Components\Columns;

use Grido\Components\Filters\Filter;

/**
 * Column grid.
 *
 * @package     Grido
 * @subpackage  Components\Columns
 * @author      Petr Bugyík
 *
 * @property-read string $sort
 * @property-read \Nette\Utils\Html $cellPrototype
 * @property-read \Nette\Utils\Html $headerPrototype
 * @property-write callback $cellCallback
 * @property-write string $defaultSorting
 * @property-write mixed $customRender
 * @property-write mixed $customRenderExport
 * @property-write array $replacements
 * @property-write bool $sortable
 * @property string $column
 */
abstract class Column extends \Grido\Components\Component
{
    const ID = 'columns';

    const VALUE_IDENTIFIER = '%value';

    const ORDER_ASC  = '↑';
    const ORDER_DESC = '↓';

    /** @var string */
    protected $sort;

    /** @var string */
    protected $column;

    /** @var \Nette\Utils\Html <td> html tag */
    protected $cellPrototype;

    /** @var callback returns td html element; function($row, Html $td) */
    protected $cellCallback;

    /** @var \Nette\Utils\Html <th> html tag */
    protected $headerPrototype;

    /** @var mixed custom rendering */
    protected $customRender;

    /** @var mixed custom export rendering */
    protected $customRenderExport;

    /** @var bool */
    protected $sortable = FALSE;

    /** @var array of arrays('pattern' => 'replacement') */
    protected $replacements = array();

    /**
     * @param \Grido\Grid $grid
     * @param string $name
     * @param string $label
     */
    public function __construct($grid, $name, $label)
    {
        $this->addComponentToGrid($grid, $name);

        $this->type = get_class($this);
        $this->label = $label;
    }

    /**
     * @param bool $sortable
     * @return Column
     */
    public function setSortable($sortable = TRUE)
    {
        $this->sortable = (bool) $sortable;
        return $this;
    }

    /**
     * @param array $replacement array('pattern' => 'replacement')
     * @return Column
     */
    public function setReplacement(array $replacement)
    {
        $this->replacements = $this->replacements + $replacement;
        return $this;
    }

    /**
     * @param mixed $column
     * @return Column
     */
    public function setColumn($column)
    {
        $this->column = $column;
        return $this;
    }

    /**
     * @param string $dir
     * @return Column
     */
    public function setDefaultSort($dir)
    {
        $this->grid->setDefaultSort(array($this->getName() => $dir));
        return $this;
    }

    /**
     * @param mixed $callback callback or string for name of template filename
     * @return Column
     */
    public function setCustomRender($callback)
    {
        $this->customRender = $callback;
        return $this;
    }

    /**
     * @param mixed $callback|
     * @return Column
     */
    public function setCustomRenderExport($callback)
    {
        $this->customRenderExport = $callback;
        return $this;
    }

    /**
     * @param callback $callback
     * @return Column
     */
    public function setCellCallback($callback)
    {
        $this->cellCallback = $callback;
        return $this;
    }

<<<<<<< HEAD
=======
    /******************************* Aliases for filters ******************************************/

    /**
     * @return Text
     * @return Grido\Components\Filters\Text
     */
    public function setFilterText()
    {
        return $this->grid->addFilterText($this->getName(), $this->label);
    }

    /**
     * @return Grido\Components\Filters\Date
     */
    public function setFilterDate()
    {
        return $this->grid->addFilterDate($this->getName(), $this->label);
    }

    /**
     * @return Grido\Components\Filters\Check
     */
    public function setFilterCheck()
    {
        return $this->grid->addFilterCheck($this->getName(), $this->label);
    }

    /**
     * @param array $items
     * @return Grido\Components\Filters\Select
     */
    public function setFilterSelect(array $items = NULL)
    {
        return $this->grid->addFilterSelect($this->getName(), $this->label, $items);
    }

    /**
     * @return Grido\Components\Filters\Number
     */
    public function setFilterNumber()
    {
        return $this->grid->addFilterNumber($this->getName(), $this->label);
    }

    /**
     * @param \Nette\Forms\IControl $formControl
     * @return Grido\Components\Filters\Custom
     */
    public function setFilterCustom(\Nette\Forms\IControl $formControl)
    {
        return $this->grid->addFilterCustom($this->getName(), $formControl);
    }

    /**
     * @deprecated
     * @param string $type see filter's constants starting at TYPE_
     * @param mixed $optional if type is select, then this it items for select
     * @return Filter
     */
    public function setFilter($type = Filter::TYPE_TEXT, $optional = NULL)
    {
        trigger_error(__METHOD__ . '() is deprecated; use setFilter*() instead.', E_USER_DEPRECATED);

        return $this->grid->addFilter($this->getName(), $this->label, $type, $optional);
    }

>>>>>>> 5253d2da
    /**********************************************************************************************/

    /**
     * Returns cell prototype (<td> html tag).
     * @param mixed $row
     * @return \Nette\Utils\Html
     */
    public function getCellPrototype($row = NULL)
    {
        $td = $this->cellPrototype;

        if ($td === NULL) { //cache
            $td = $this->cellPrototype = \Nette\Utils\Html::el('td')
                ->setClass(array('grid-cell-' . $this->getName()));
        }

        if ($this->cellCallback && $row !== NULL) {
            $td = clone $td;
            $td = callback($this->cellCallback)->invokeArgs(array($row, $td));
        }

        return $td;
    }

    /**
     * Returns header cell prototype (<th> html tag).
     * @return \Nette\Utils\Html
     */
    public function getHeaderPrototype()
    {
        if (!$this->headerPrototype) {
            $this->headerPrototype = \Nette\Utils\Html::el('th')
                ->setClass(array('column', 'grid-header-' . $this->getName()));
        }

        if ($this->isSortable() && $this->getSort()) {
            $this->headerPrototype->class[] = $this->getSort() == self::ORDER_DESC
                ? 'desc'
                : 'asc';
        }

        return $this->headerPrototype;
    }

    /**
     * @return mixed
     * @internal
     */
    public function getColumn()
    {
        return $this->column ? $this->column : $this->getName();
    }

    /**
     * @return string
     * @internal
     */
    public function getSort()
    {
        if ($this->sort === NULL) {
            $name = $this->getName();

            $sort = isset($this->grid->sort[$name])
                ? $this->grid->sort[$name]
                : NULL;

            $this->sort = $sort === NULL ? NULL : $sort;
        }

        return $this->sort;
    }

    /**
     * @return mixed
     * @internal
     */
    public function getCustomRender()
    {
        return $this->customRender;
    }

    /**********************************************************************************************/

    /**
     * @return bool
     * @internal
     */
    public function isSortable()
    {
        return $this->sortable;
    }

    /**
     * @return bool
     * @internal
     */
    public function hasFilter()
    {
        return $this->grid->hasFilters() && $this->grid->getComponent(Filter::ID)->getComponent($this->getName(), FALSE);
    }

    /**********************************************************************************************/

    /**
     * @param mixed $row
     * @return string
     * @internal
     */
    public function render($row)
    {
        if (is_callable($this->customRender)) {
            return callback($this->customRender)->invokeArgs(array($row));
        }

        $value = $this->getValue($row);
        return $this->formatValue($value);
    }

    /**
     * @param mixed $row
     * @return string
     * @internal
     */
    public function renderExport($row)
    {
        if (is_callable($this->customRenderExport)) {
            return callback($this->customRenderExport)->invokeArgs(array($row));
        }

        $value = $this->getValue($row);
        return strip_tags($this->applyReplacement($value));
    }

    /**
     * @param mixed $row
     * @throws \InvalidArgumentException
     * @return mixed
     */
    protected function getValue($row)
    {
        $column = $this->getColumn();
        if (is_string($column)) {
            return $this->propertyAccessor->getProperty($row, $column);

        } elseif (is_callable($column)) {
            return callback($column)->invokeArgs(array($row));

        } else {
            throw new \InvalidArgumentException('Column must be string or callback.');
        }
    }

    /***
     * @param mixed $value
     * @return mixed
     */
    protected function applyReplacement($value)
    {
        return (is_string($value) || $value == '' || $value === NULL) && isset($this->replacements[$value])
            ? str_replace(static::VALUE_IDENTIFIER, $value, $this->replacements[$value])
            : $value;
    }

    /**
     * @param mixed $value
     * @return mixed
     */
    protected function formatValue($value)
    {
        if (is_null($value) || is_scalar($value) || (is_object($value) && method_exists($value, '__toString'))) {
            $value = \Nette\Templating\Helpers::escapeHtml($value);
            $value = $this->applyReplacement($value);
        }

        return $value;
    }

    /******************************* Aliases for filters ******************************************/

    /**
     * @return \Grido\Components\Filters\Text
     */
    public function setFilterText()
    {
        return $this->grid->addFilterText($this->getName(), $this->label);
    }

    /**
     * @return \Grido\Components\Filters\Date
     */
    public function setFilterDate()
    {
        return $this->grid->addFilterDate($this->getName(), $this->label);
    }

    /**
     * @return \Grido\Components\Filters\Check
     */
    public function setFilterCheck()
    {
        return $this->grid->addFilterCheck($this->getName(), $this->label);
    }

    /**
     * @param array $items
     * @return \Grido\Components\Filters\Select
     */
    public function setFilterSelect(array $items = NULL)
    {
        return $this->grid->addFilterSelect($this->getName(), $this->label, $items);
    }

    /**
     * @return \Grido\Components\Filters\Number
     */
    public function setFilterNumber()
    {
        return $this->grid->addFilterNumber($this->getName(), $this->label);
    }

    /**
     * @param \Nette\Forms\IControl $formControl
     * @return \Grido\Components\Filters\Custom
     */
    public function setFilterCustom(\Nette\Forms\IControl $formControl)
    {
        return $this->grid->addFilterCustom($this->getName(), $formControl);
    }
}<|MERGE_RESOLUTION|>--- conflicted
+++ resolved
@@ -150,75 +150,6 @@
         return $this;
     }
 
-<<<<<<< HEAD
-=======
-    /******************************* Aliases for filters ******************************************/
-
-    /**
-     * @return Text
-     * @return Grido\Components\Filters\Text
-     */
-    public function setFilterText()
-    {
-        return $this->grid->addFilterText($this->getName(), $this->label);
-    }
-
-    /**
-     * @return Grido\Components\Filters\Date
-     */
-    public function setFilterDate()
-    {
-        return $this->grid->addFilterDate($this->getName(), $this->label);
-    }
-
-    /**
-     * @return Grido\Components\Filters\Check
-     */
-    public function setFilterCheck()
-    {
-        return $this->grid->addFilterCheck($this->getName(), $this->label);
-    }
-
-    /**
-     * @param array $items
-     * @return Grido\Components\Filters\Select
-     */
-    public function setFilterSelect(array $items = NULL)
-    {
-        return $this->grid->addFilterSelect($this->getName(), $this->label, $items);
-    }
-
-    /**
-     * @return Grido\Components\Filters\Number
-     */
-    public function setFilterNumber()
-    {
-        return $this->grid->addFilterNumber($this->getName(), $this->label);
-    }
-
-    /**
-     * @param \Nette\Forms\IControl $formControl
-     * @return Grido\Components\Filters\Custom
-     */
-    public function setFilterCustom(\Nette\Forms\IControl $formControl)
-    {
-        return $this->grid->addFilterCustom($this->getName(), $formControl);
-    }
-
-    /**
-     * @deprecated
-     * @param string $type see filter's constants starting at TYPE_
-     * @param mixed $optional if type is select, then this it items for select
-     * @return Filter
-     */
-    public function setFilter($type = Filter::TYPE_TEXT, $optional = NULL)
-    {
-        trigger_error(__METHOD__ . '() is deprecated; use setFilter*() instead.', E_USER_DEPRECATED);
-
-        return $this->grid->addFilter($this->getName(), $this->label, $type, $optional);
-    }
-
->>>>>>> 5253d2da
     /**********************************************************************************************/
 
     /**
@@ -399,7 +330,7 @@
     /******************************* Aliases for filters ******************************************/
 
     /**
-     * @return \Grido\Components\Filters\Text
+     * @return Grido\Components\Filters\Text
      */
     public function setFilterText()
     {
@@ -407,7 +338,7 @@
     }
 
     /**
-     * @return \Grido\Components\Filters\Date
+     * @return Grido\Components\Filters\Date
      */
     public function setFilterDate()
     {
@@ -415,7 +346,7 @@
     }
 
     /**
-     * @return \Grido\Components\Filters\Check
+     * @return Grido\Components\Filters\Check
      */
     public function setFilterCheck()
     {
@@ -424,7 +355,7 @@
 
     /**
      * @param array $items
-     * @return \Grido\Components\Filters\Select
+     * @return Grido\Components\Filters\Select
      */
     public function setFilterSelect(array $items = NULL)
     {
@@ -432,7 +363,7 @@
     }
 
     /**
-     * @return \Grido\Components\Filters\Number
+     * @return Grido\Components\Filters\Number
      */
     public function setFilterNumber()
     {
@@ -441,7 +372,7 @@
 
     /**
      * @param \Nette\Forms\IControl $formControl
-     * @return \Grido\Components\Filters\Custom
+     * @return Grido\Components\Filters\Custom
      */
     public function setFilterCustom(\Nette\Forms\IControl $formControl)
     {
