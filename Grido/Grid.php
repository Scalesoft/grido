--- conflicted
+++ resolved
@@ -672,101 +672,7 @@
     /**********************************************************************************************/
 
     /**
-<<<<<<< HEAD
-     * @internal
-=======
-     * @internal - Do not call directly.
-     * @param bool $useCache
-     * @return bool
-     */
-    public function hasColumns($useCache = TRUE)
-    {
-        $hasColumns = $this->hasColumns;
-
-        if ($hasColumns === NULL || $useCache === FALSE) {
-            $container = $this->getComponent(Column::ID, FALSE);
-            $hasColumns = $container && count($container->getComponents()) > 0;
-            $this->hasColumns = $useCache ? $hasColumns : NULL;
-        }
-
-        return $hasColumns;
-    }
-
-    /**
-     * @internal - Do not call directly.
-     * @param bool $useCache
-     * @return bool
-     */
-    public function hasFilters($useCache = TRUE)
-    {
-        $hasFilters = $this->hasFilters;
-
-        if ($hasFilters === NULL || $useCache === FALSE) {
-            $container = $this->getComponent(Filter::ID, FALSE);
-            $hasFilters = $container && count($container->getComponents()) > 0;
-            $this->hasFilters = $useCache ? $hasFilters : NULL;
-        }
-
-        return $hasFilters;
-    }
-
-    /**
-     * @internal - Do not call directly.
-     * @param bool $useCache
-     * @return bool
-     */
-    public function hasActions($useCache = TRUE)
-    {
-        $hasActions = $this->hasActions;
-
-        if ($hasActions === NULL || $useCache === FALSE) {
-            $container = $this->getComponent(Action::ID, FALSE);
-            $hasActions= $container && count($container->getComponents()) > 0;
-            $this->hasActions = $useCache ? $hasActions : NULL;
-        }
-
-        return $hasActions;
-    }
-
-    /**
-     * @internal - Do not call directly.
-     * @param bool $useCache
-     * @return bool
-     */
-    public function hasOperations($useCache = TRUE)
-    {
-        $hasOperations = $this->hasOperations;
-
-        if ($hasOperations === NULL || $useCache === FALSE) {
-            $hasOperations = (bool) $this->getComponent(Operation::ID, FALSE);
-            $this->hasOperations = $useCache ? $hasOperations : NULL;
-        }
-
-        return $hasOperations;
-    }
-
-    /**
-     * @internal - Do not call directly.
-     * @param bool $useCache
-     * @return bool
-     */
-    public function hasExport($useCache = TRUE)
-    {
-        $hasExport = $this->hasExport;
-
-        if ($hasExport === NULL || $useCache === FALSE) {
-            $hasExport = (bool) $this->getComponent(Export::ID, FALSE);
-            $this->hasExport = $useCache ? $hasExport : NULL;
-        }
-
-        return $hasExport;
-    }
-
-    /**********************************************************************************************/
-
-    /**
-     * @internal - Do not call directly.
->>>>>>> ac9db225
+     * @internal - Do not call directly.
      * @param string $class
      * @return \Nette\Templating\FileTemplate
      */
