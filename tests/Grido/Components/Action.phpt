<?php

/**
 * Test: Action.
 *
 * @author     Petr Bugyík
 * @package    Grido\Tests
 */

require_once __DIR__ . '/../bootstrap.php';
require_once __DIR__ . '/../Helper.inc.php';

use Tester\Assert,
    Grido\Grid;

class ActionTest extends Tester\TestCase
{
<<<<<<< HEAD
    function testHasActions()
    {
        $grid = new Grid;
        Assert::false($grid->hasActions());

        $grid->addActionHref('action', 'Action');
        Assert::false($grid->hasActions());
        Assert::true($grid->hasActions(FALSE));
    }

    function testAddAction() //addAction*()
    {
        $grid = new Grid;
        $label = 'Action';

        $name = 'href';
        $destination = 'edit';
        $args = array('args');
        $grid->addActionHref($name, $label, $destination, $args);
        $component = $grid->getAction($name);
        Assert::type('\Grido\Components\Actions\Href', $component);
        Assert::type('\Grido\Components\Actions\Action', $component);
        Assert::same($label, $component->label);
        Assert::same($destination, $component->destination);
        Assert::same($args, $component->arguments);

        $name = 'event';
        $onClick = function() {};
        $grid->addActionEvent($name, $label, $onClick);
        $component = $grid->getAction($name);
        Assert::type('\Grido\Components\Actions\Event', $component);
        Assert::type('\Grido\Components\Actions\Action', $component);
        Assert::same($label, $component->label);
        Assert::same(array($onClick), $component->onClick);

        // getter
        Assert::exception(function() use ($grid) {
            $grid->getAction('action');
        }, 'InvalidArgumentException', "Component with name 'action' does not exist.");
        Assert::null($grid->getAction('action', FALSE));

        $grid = new Grid;
        Assert::null($grid->getAction('action'));
    }

=======
>>>>>>> bebf687d
    function testSetElementPrototype()
    {
        Helper::grid(function(Grid $grid){
            $grid->addActionHref('edit', 'Edit')
                ->setElementPrototype(\Nette\Utils\Html::el('a')->setClass(array('action')));
        });
        Helper::request();

        ob_start();
            Helper::$grid->getAction('edit')->render(array('id' => 11));
        Assert::same('<a class="action" href="/index.php?id=11&amp;action=edit&amp;presenter=Test">Edit</a>', ob_get_clean());
    }

    function testSetCustomRender()
    {
        $testItem = array('id' => 11, 'column' => 'value');

        Helper::grid(function(Grid $grid) use ($testItem) {
            $grid->addActionHref('edit', 'Edit')
                ->setCustomRender(function($item, \Nette\Utils\Html $element) use ($testItem) {
                    Assert::same($testItem, $item);
                    unset($element->class);
                    $element->setText('TEST');
                    return $element;
                });
        });
        Helper::request();

        ob_start();
            Helper::$grid->getAction('edit')->render($testItem);
        Assert::same('<a href="/index.php?id=11&amp;action=edit&amp;presenter=Test">TEST</a>', ob_get_clean());
    }

    function testSetPrimaryKey()
    {
        Helper::grid(function(Grid $grid){
            $grid->addActionHref('edit', 'Edit')
                ->setPrimaryKey('primary');
        });

        Helper::request();

        ob_start();
            Helper::$grid->getAction('edit')->render(array('primary' => 11));
        Assert::same('<a class="grid-action-edit btn btn-mini" href="/index.php?primary=11&amp;action=edit&amp;presenter=Test">Edit</a>', ob_get_clean());


        Assert::error(function(){
            Helper::$grid->getAction('edit')->render(array('id' => 11));
        }, 'InvalidArgumentException', "Primary key 'primary' not found.");
    }

    function testSetDisable()
    {
        Helper::grid(function(Grid $grid){
            $grid->addActionHref('delete', 'Delete')
                ->setDisable(function($item){
                    return $item['status'] == 'delete';
                });
        });

        Helper::request();

        ob_start();
            Helper::$grid->getAction('delete')->render(array('id' => 2, 'status' => 'delete'));
        Assert::same('', ob_get_clean());

        ob_start();
            Helper::$grid->getAction('delete')->render(array('id' => 3, 'status' => 'published'));
        Assert::same('<a class="grid-action-delete btn btn-mini" href="/index.php?id=3&amp;action=delete&amp;presenter=Test">Delete</a>', ob_get_clean());
    }

    function testSetConfirm()
    {
        //test string
        Helper::grid(function(Grid $grid){
            $grid->addActionHref('delete', 'Delete')
                ->setConfirm('Are you sure?');
        });

        Helper::request();

        ob_start();
            Helper::$grid->getAction('delete')->render(array('id' => 2));
        Assert::same('<a class="grid-action-delete btn btn-mini" data-grido-confirm="Are you sure?" href="/index.php?id=2&amp;action=delete&amp;presenter=Test">Delete</a>', ob_get_clean());

        //test callback
        $testItem = array('id' => 2, 'firstname' => 'Lucie');
        Helper::grid(function(Grid $grid) use ($testItem) {
            $grid->addActionHref('delete', 'Delete')
                ->setConfirm(function($item) use ($testItem) {
                    Assert::same($testItem, $item);
                    return "Are you sure you want to delete {$item['firstname']}?";
                });
        });

        Helper::request();

        ob_start();
            Helper::$grid->getAction('delete')->render($testItem);
        Assert::same('<a class="grid-action-delete btn btn-mini" data-grido-confirm="Are you sure you want to delete Lucie?" href="/index.php?id=2&amp;action=delete&amp;presenter=Test">Delete</a>', ob_get_clean());
    }

    function testSetIcon()
    {
        Helper::grid(function(Grid $grid){
            $grid->addActionHref('delete', 'Delete')
                ->setIcon('delete');
        });

        Helper::request();

        ob_start();
            Helper::$grid->getAction('delete')->render(array('id' => 2));
        Assert::same('<a class="grid-action-delete btn btn-mini" href="/index.php?id=2&amp;action=delete&amp;presenter=Test"><i class="icon-delete"></i> Delete</a>', ob_get_clean());
    }

    /**********************************************************************************************/

    function testHasActions()
    {
        $grid = new Grid;
        Assert::false($grid->hasActions());

        $grid->addActionHref('action', 'Action');
        Assert::false($grid->hasActions());
        Assert::true($grid->hasActions(FALSE));
    }

    function testAddAction() //addAction*()
    {
        $grid = new Grid;
        $label = 'Action';

        $name = 'href';
        $destination = 'edit';
        $args = array('args');
        $grid->addActionHref($name, $label, $destination, $args);
        $component = $grid->getAction($name);
        Assert::type('\Grido\Components\Actions\Href', $component);
        Assert::type('\Grido\Components\Actions\Action', $component);
        Assert::same($label, $component->label);
        Assert::same($destination, $component->destination);
        Assert::same($args, $component->arguments);

        $name = 'event';
        $onClick = function() {};
        $grid->addActionEvent($name, $label, $onClick);
        $component = $grid->getAction($name);
        Assert::type('\Grido\Components\Actions\Event', $component);
        Assert::type('\Grido\Components\Actions\Action', $component);
        Assert::same($label, $component->label);
        Assert::same(array($onClick), $component->onClick);

        Assert::error(function() use ($grid, $label, $destination, $args) {
            $name = 'deprecated';
            $grid->addAction($name, $label, \Grido\Components\Actions\Action::TYPE_HREF, $destination, $args);
            $component = $grid->getAction($name);
            Assert::type('\Grido\Components\Actions\Href', $component);
            Assert::same($label, $component->label);
            Assert::same($destination, $component->destination);
            Assert::same($args, $component->arguments);
        }, E_USER_DEPRECATED);

        // getter
        Assert::exception(function() use ($grid) {
            $grid->getAction('action');
        }, 'InvalidArgumentException', "Component with name 'action' does not exist.");
        Assert::null($grid->getAction('action', FALSE));

        $grid = new Grid;
        Assert::null($grid->getAction('action'));
    }
}

run(__FILE__);<|MERGE_RESOLUTION|>--- conflicted
+++ resolved
@@ -15,54 +15,6 @@
 
 class ActionTest extends Tester\TestCase
 {
-<<<<<<< HEAD
-    function testHasActions()
-    {
-        $grid = new Grid;
-        Assert::false($grid->hasActions());
-
-        $grid->addActionHref('action', 'Action');
-        Assert::false($grid->hasActions());
-        Assert::true($grid->hasActions(FALSE));
-    }
-
-    function testAddAction() //addAction*()
-    {
-        $grid = new Grid;
-        $label = 'Action';
-
-        $name = 'href';
-        $destination = 'edit';
-        $args = array('args');
-        $grid->addActionHref($name, $label, $destination, $args);
-        $component = $grid->getAction($name);
-        Assert::type('\Grido\Components\Actions\Href', $component);
-        Assert::type('\Grido\Components\Actions\Action', $component);
-        Assert::same($label, $component->label);
-        Assert::same($destination, $component->destination);
-        Assert::same($args, $component->arguments);
-
-        $name = 'event';
-        $onClick = function() {};
-        $grid->addActionEvent($name, $label, $onClick);
-        $component = $grid->getAction($name);
-        Assert::type('\Grido\Components\Actions\Event', $component);
-        Assert::type('\Grido\Components\Actions\Action', $component);
-        Assert::same($label, $component->label);
-        Assert::same(array($onClick), $component->onClick);
-
-        // getter
-        Assert::exception(function() use ($grid) {
-            $grid->getAction('action');
-        }, 'InvalidArgumentException', "Component with name 'action' does not exist.");
-        Assert::null($grid->getAction('action', FALSE));
-
-        $grid = new Grid;
-        Assert::null($grid->getAction('action'));
-    }
-
-=======
->>>>>>> bebf687d
     function testSetElementPrototype()
     {
         Helper::grid(function(Grid $grid){
